--- conflicted
+++ resolved
@@ -70,11 +70,7 @@
         self.ctap = ctap
         self.modality = self.get_modality()
         if modality != self.modality:
-<<<<<<< HEAD
             raise ValueError("Device does not support {:s}".format(modality))
-=======
-            raise ValueError("Device does not support %s" % modality)
->>>>>>> 9c0d4684
 
     def get_modality(self):
         """Get bio modality.
